
# Awesome Computer Vision: [![Awesome](https://cdn.rawgit.com/sindresorhus/awesome/d7305f38d29fed78fa85652e3a63e154dd8e8829/media/badge.svg)](https://github.com/sindresorhus/awesome)
A curated list of awesome computer vision resources, inspired by [awesome-php](https://github.com/ziadoz/awesome-php).

For a list people in computer vision listed with their academic genealogy, please visit [here](https://github.com/jbhuang0604/awesome-computer-vision/blob/master/people.md)

## Quickstart Demo Project

<<<<<<< HEAD
Want to see a few classic computer-vision techniques in action? Try the pure-Python [simple demo project](examples/simple_cv_project/README.md). It generates a synthetic scene, runs edge and corner detectors, and writes portable PPM/PGM images you can inspect locally without extra dependencies. The MVP now includes:

- A browser viewer with accessibility-minded status messaging, live regeneration controls, and last-run metadata so students know which dataset they are reviewing.
- Zero-dependency regression tests (`python -m unittest discover -s tests -t .` or `make test`) that lock in the numeric summaries and HTTP behaviour.
- Module and Makefile entry-points (`python -m examples.simple_cv_project` or `make demo`) for quick launches, plus documentation of real-world runtimes across supported image sizes.

Run `python -m examples.simple_cv_project.server --generate-only` to refresh the assets, or start the UI without extra flags to explore the gallery directly in your browser.

### Local testing checklist for the MVP demo

If you want to vet the demo locally before contributing changes, the following
commands cover the common workflows:

1. **Regenerate artifacts only** – `make generate SIZE=256`
2. **Launch the interactive viewer** – `make demo SIZE=256`
3. **Run the regression suite** – `make test`
4. **Clear generated files** – `make clean`

All commands rely solely on the Python standard library so they work without
additional dependencies.
=======
Want to see a few classic computer-vision techniques in action? Try the self-contained [simple demo project](examples/simple_cv_project/README.md). It generates a synthetic scene, runs edge and corner detectors, and saves annotated visualizations you can inspect locally.
>>>>>>> 3c470ab4

## Contributing
Please feel free to send me [pull requests](https://github.com/jbhuang0604/awesome-computer-vision/pulls) or email (jbhuang@vt.edu) to add links.

## Table of Contents

 - [Awesome Lists](#awesome-lists)
 - [Books](#books)
 - [Courses](#courses)
 - [Papers](#papers)
 - [Software](#software)
 - [Datasets](#datasets)
 - [Pre-trained Computer Vision Models](#Pre-trained-Computer-Vision-Models)
 - [Tutorials and Talks](#tutorials-and-talks)
 - [Resources for students](#resources-for-students)
 - [Blogs](#blogs)
 - [Links](#links)
 - [Songs](#songs)

## Awesome Lists
 - [Awesome Machine Learning](https://github.com/josephmisiti/awesome-machine-learning)
 - [Awesome Deep Vision](https://github.com/kjw0612/awesome-deep-vision)
 - [Awesome Domain Adaptation](https://github.com/zhaoxin94/awesome-domain-adaptation)
 - [Awesome Object Detection](https://github.com/amusi/awesome-object-detection)
 - [Awesome 3D Machine Learning](https://github.com/timzhang642/3D-Machine-Learning)
 - [Awesome Action Recognition](https://github.com/jinwchoi/awesome-action-recognition)
 - [Awesome Scene Understanding](https://github.com/bertjiazheng/awesome-scene-understanding)
 - [Awesome Adversarial Machine Learning](https://github.com/yenchenlin/awesome-adversarial-machine-learning)
 - [Awesome Adversarial Deep Learning](https://github.com/chbrian/awesome-adversarial-examples-dl)
 - [Awesome Face](https://github.com/polarisZhao/awesome-face)
 - [Awesome Face Recognition](https://github.com/ChanChiChoi/awesome-Face_Recognition)
 - [Awesome Human Pose Estimation](https://github.com/wangzheallen/awesome-human-pose-estimation)
 - [Awesome medical imaging](https://github.com/fepegar/awesome-medical-imaging)
 - [Awesome Images](https://github.com/heyalexej/awesome-images)
 - [Awesome Graphics](https://github.com/ericjang/awesome-graphics)
 - [Awesome Neural Radiance Fields](https://github.com/yenchenlin/awesome-NeRF)
 - [Awesome Implicit Neural Representations](https://github.com/vsitzmann/awesome-implicit-representations)
 - [Awesome Neural Rendering](https://github.com/weihaox/awesome-neural-rendering)
 - [Awesome Public Datasets](https://github.com/awesomedata/awesome-public-datasets)
 - [Awesome Dataset Tools](https://github.com/jsbroks/awesome-dataset-tools)
 - [Awesome Robotics Datasets](https://github.com/sunglok/awesome-robotics-datasets)
 - [Awesome Mobile Machine Learning](https://github.com/fritzlabs/Awesome-Mobile-Machine-Learning)
 - [Awesome Explainable AI](https://github.com/wangyongjie-ntu/Awesome-explainable-AI)
 - [Awesome Fairness in AI](https://github.com/datamllab/awesome-fairness-in-ai)
 - [Awesome Machine Learning Interpretability](https://github.com/jphall663/awesome-machine-learning-interpretability)
 - [Awesome Production Machine Learning](https://github.com/EthicalML/awesome-production-machine-learning)
 - [Awesome Video Text Retrieval](https://github.com/danieljf24/awesome-video-text-retrieval)
 - [Awesome Image-to-Image Translation](https://github.com/weihaox/awesome-image-translation)
 - [Awesome Image Inpainting](https://github.com/1900zyh/Awesome-Image-Inpainting)
 - [Awesome Deep HDR](https://github.com/vinthony/awesome-deep-hdr)
 - [Awesome Video Generation](https://github.com/matthewvowels1/Awesome-Video-Generation)
 - [Awesome GAN applications](https://github.com/nashory/gans-awesome-applications)
 - [Awesome Generative Modeling](https://github.com/zhoubolei/awesome-generative-modeling)
 - [Awesome Image Classification](https://github.com/weiaicunzai/awesome-image-classification)
 - [Awesome Deep Learning](https://github.com/ChristosChristofidis/awesome-deep-learning)
 - [Awesome Machine Learning in Biomedical(Healthcare) Imaging](https://github.com/XindiWu/Awesome-Machine-Learning-in-Biomedical-Healthcare-Imaging)
 - [Awesome Deep Learning for Tracking and Detection](https://github.com/abhineet123/Deep-Learning-for-Tracking-and-Detection)
 - [Awesome Human Pose Estimation](https://github.com/wangzheallen/awesome-human-pose-estimation)
 - [Awesome Deep Learning for Video Analysis](https://github.com/HuaizhengZhang/Awsome-Deep-Learning-for-Video-Analysis)
 - [Awesome Vision + Language](https://github.com/yuewang-cuhk/awesome-vision-language-pretraining-papers)
 - [Awesome Robotics](https://github.com/kiloreux/awesome-robotics)
 - [Awesome Visual Transformer](https://github.com/dk-liang/Awesome-Visual-Transformer)
 - [Awesome Embodied Vision](https://github.com/ChanganVR/awesome-embodied-vision)
 - [Awesome Anomaly Detection](https://github.com/hoya012/awesome-anomaly-detection)
 - [Awesome Makeup Transfer](https://github.com/thaoshibe/awesome-makeup-transfer)
 - [Awesome Learning with Label Noise](https://github.com/subeeshvasu/Awesome-Learning-with-Label-Noise)
 - [Awesome Deblurring](https://github.com/subeeshvasu/Awesome-Deblurring)
 - [Awsome Deep Geometry Learning](https://github.com/subeeshvasu/Awsome_Deep_Geometry_Learning)
 - [Awesome Image Distortion Correction](https://github.com/subeeshvasu/Awesome-Image-Distortion-Correction)
 - [Awesome Neuron Segmentation in EM Images](https://github.com/subeeshvasu/Awesome-Neuron-Segmentation-in-EM-Images)
 - [Awsome Delineation](https://github.com/subeeshvasu/Awsome_Delineation)
 - [Awesome ImageHarmonization](https://github.com/subeeshvasu/Awesome-ImageHarmonization)
 - [Awsome GAN Training](https://github.com/subeeshvasu/Awsome-GAN-Training)
 - [Awesome Document Understanding](https://github.com/tstanislawek/awesome-document-understanding)
 

## Books

#### Computer Vision
* [Computer Vision:  Models, Learning, and Inference](http://www.computervisionmodels.com/) - Simon J. D. Prince 2012
* [Computer Vision: Theory and Application](http://szeliski.org/Book/) - Rick Szeliski 2010
* [Computer Vision: A Modern Approach (2nd edition)](http://www.amazon.com/Computer-Vision-Modern-Approach-2nd/dp/013608592X/ref=dp_ob_title_bk) - David Forsyth and Jean Ponce 2011
* [Multiple View Geometry in Computer Vision](http://www.robots.ox.ac.uk/~vgg/hzbook/) - Richard Hartley and Andrew Zisserman 2004
* [Computer Vision](http://www.amazon.com/Computer-Vision-Linda-G-Shapiro/dp/0130307963) - Linda G. Shapiro 2001
* [Vision Science: Photons to Phenomenology](http://www.amazon.com/Vision-Science-Phenomenology-Stephen-Palmer/dp/0262161834/) - Stephen E. Palmer 1999
* [Visual Object Recognition synthesis lecture](http://www.morganclaypool.com/doi/abs/10.2200/S00332ED1V01Y201103AIM011) - Kristen Grauman and Bastian Leibe 2011
* [Computer Vision for Visual Effects](http://cvfxbook.com/) - Richard J. Radke, 2012
* [High dynamic range imaging: acquisition, display, and image-based lighting](http://www.amazon.com/High-Dynamic-Range-Imaging-Second/dp/012374914X) - Reinhard, E., Heidrich, W., Debevec, P., Pattanaik, S., Ward, G., Myszkowski, K 2010
* [Numerical Algorithms: Methods for Computer Vision, Machine Learning, and Graphics](https://people.csail.mit.edu/jsolomon/share/book/numerical_book.pdf) - Justin Solomon 2015
* [Image Processing and Analysis](https://www.amazon.com/Processing-Analysis-Activate-Learning-Engineering/dp/1285179528) - Stan Birchfield 2018
* [Computer Vision, From 3D Reconstruction to Recognition](http://web.stanford.edu/class/cs231a/) - Silvio Savarese 2018

#### OpenCV Programming
* [Learning OpenCV: Computer Vision with the OpenCV Library](http://www.amazon.com/Learning-OpenCV-Computer-Vision-Library/dp/0596516134) - Gary Bradski and Adrian Kaehler
* [Practical Python and OpenCV](https://www.pyimagesearch.com/practical-python-opencv/) - Adrian Rosebrock
* [OpenCV Essentials](http://www.amazon.com/OpenCV-Essentials-Oscar-Deniz-Suarez/dp/1783984244/ref=sr_1_1?s=books&ie=UTF8&qid=1424594237&sr=1-1&keywords=opencv+essentials#) - Oscar Deniz Suarez, Mª del Milagro Fernandez Carrobles, Noelia Vallez Enano, Gloria Bueno Garcia, Ismael Serrano Gracia

#### Machine Learning
* [Pattern Recognition and Machine Learning](http://research.microsoft.com/en-us/um/people/cmbishop/prml/index.htm) - Christopher M. Bishop 2007
* [Neural Networks for Pattern Recognition](http://www.engineering.upm.ro/master-ie/sacpi/mat_did/info068/docum/Neural%20Networks%20for%20Pattern%20Recognition.pdf) - Christopher M. Bishop 1995
* [Probabilistic Graphical Models: Principles and Techniques](http://pgm.stanford.edu/) - Daphne Koller and Nir Friedman 2009
* [Pattern Classification](http://www.amazon.com/Pattern-Classification-2nd-Richard-Duda/dp/0471056693) - Peter E. Hart, David G. Stork, and Richard O. Duda 2000
* [Machine Learning](http://www.amazon.com/Machine-Learning-Tom-M-Mitchell/dp/0070428077/) - Tom M. Mitchell 1997
* [Gaussian processes for machine learning](http://www.gaussianprocess.org/gpml/) - Carl Edward Rasmussen and Christopher K. I. Williams 2005
* [Learning From Data](https://work.caltech.edu/telecourse.html)- Yaser S. Abu-Mostafa, Malik Magdon-Ismail and Hsuan-Tien Lin 2012
* [Neural Networks and Deep Learning](http://neuralnetworksanddeeplearning.com/) - Michael Nielsen 2014
* [Bayesian Reasoning and Machine Learning](http://www.cs.ucl.ac.uk/staff/d.barber/brml/) - David Barber, Cambridge University Press, 2012

#### Fundamentals
 * [Linear Algebra and Its Applications](http://www.amazon.com/Linear-Algebra-Its-Applications-4th/dp/0030105676/ref=sr_1_4?ie=UTF8&qid=1421433773&sr=8-4&keywords=Linear+Algebra+and+Its+Applications) - Gilbert Strang 1995

## Courses

#### Computer Vision
 * [EENG 512 / CSCI 512 - Computer Vision](http://inside.mines.edu/~whoff/courses/EENG512/) - William Hoff (Colorado School of Mines)
 * [Visual Object and Activity Recognition](https://sites.google.com/site/ucbcs29443/) - Alexei A. Efros and Trevor Darrell (UC Berkeley)
 * [Computer Vision](http://courses.cs.washington.edu/courses/cse455/12wi/) - Steve Seitz (University of Washington)
 * Visual Recognition [Spring 2016](http://vision.cs.utexas.edu/381V-spring2016/), [Fall 2016](http://vision.cs.utexas.edu/381V-fall2016/) - Kristen Grauman (UT Austin)
 * [Language and Vision](http://www.tamaraberg.com/teaching/Spring_15/) - Tamara Berg (UNC Chapel Hill)
 * [Convolutional Neural Networks for Visual Recognition](http://vision.stanford.edu/teaching/cs231n/) - Fei-Fei Li and Andrej Karpathy (Stanford University)
 * [Computer Vision](http://cs.nyu.edu/~fergus/teaching/vision/index.html) - Rob Fergus (NYU)
 * [Computer Vision](https://courses.engr.illinois.edu/cs543/sp2015/) - Derek Hoiem (UIUC)
 * [Computer Vision: Foundations and Applications](http://vision.stanford.edu/teaching/cs131_fall1415/index.html) - Kalanit Grill-Spector and Fei-Fei Li (Stanford University)
 * [High-Level Vision: Behaviors, Neurons and Computational Models](http://vision.stanford.edu/teaching/cs431_spring1314/) - Fei-Fei Li (Stanford University)
 * [Advances in Computer Vision](http://6.869.csail.mit.edu/fa15/) - Antonio Torralba and Bill Freeman (MIT)
 * [Computer Vision](http://www.vision.rwth-aachen.de/course/11/) - Bastian Leibe (RWTH Aachen University)
 * [Computer Vision 2](http://www.vision.rwth-aachen.de/course/9/) - Bastian Leibe (RWTH Aachen University)
 * [Computer Vision](http://klewel.com/conferences/epfl-computer-vision/) Pascal Fua (EPFL):
 * [Computer Vision 1](http://cvlab-dresden.de/courses/computer-vision-1/) Carsten Rother (TU Dresden):
 * [Computer Vision 2](http://cvlab-dresden.de/courses/CV2/) Carsten Rother (TU Dresden):
 * [Multiple View Geometry](https://youtu.be/RDkwklFGMfo?list=PLTBdjV_4f-EJn6udZ34tht9EVIW7lbeo4) Daniel Cremers (TU Munich):




#### Computational Photography
* [Image Manipulation and Computational Photography](http://inst.eecs.berkeley.edu/~cs194-26/fa14/) - Alexei A. Efros (UC Berkeley)
* [Computational Photography](http://graphics.cs.cmu.edu/courses/15-463/2012_fall/463.html) - Alexei A. Efros (CMU)
* [Computational Photography](https://courses.engr.illinois.edu/cs498dh3/) - Derek Hoiem (UIUC)
* [Computational Photography](http://cs.brown.edu/courses/csci1290/) - James Hays (Brown University)
* [Digital & Computational Photography](http://stellar.mit.edu/S/course/6/sp12/6.815/) - Fredo Durand (MIT)
* [Computational Camera and Photography](http://ocw.mit.edu/courses/media-arts-and-sciences/mas-531-computational-camera-and-photography-fall-2009/) - Ramesh Raskar (MIT Media Lab)
* [Computational Photography](https://www.udacity.com/course/computational-photography--ud955) - Irfan Essa (Georgia Tech)
* [Courses in Graphics](http://graphics.stanford.edu/courses/) - Stanford University
* [Computational Photography](http://cs.nyu.edu/~fergus/teaching/comp_photo/index.html) - Rob Fergus (NYU)
* [Introduction to Visual Computing](http://www.cs.toronto.edu/~kyros/courses/320/) - Kyros Kutulakos (University of Toronto)
* [Computational Photography](http://www.cs.toronto.edu/~kyros/courses/2530/) - Kyros Kutulakos (University of Toronto)
* [Computer Vision for Visual Effects](https://www.ecse.rpi.edu/~rjradke/cvfxcourse.html) - Rich Radke (Rensselaer Polytechnic Institute)
* [Introduction to Image Processing](https://www.ecse.rpi.edu/~rjradke/improccourse.html) - Rich Radke (Rensselaer Polytechnic Institute)

#### Machine Learning and Statistical Learning
 * [Machine Learning](https://www.coursera.org/learn/machine-learning) - Andrew Ng (Stanford University)
 * [Learning from Data](https://work.caltech.edu/telecourse.html) - Yaser S. Abu-Mostafa (Caltech)
 * [Statistical Learning](https://class.stanford.edu/courses/HumanitiesandScience/StatLearning/Winter2015/about) - Trevor Hastie and Rob Tibshirani (Stanford University)
 * [Statistical Learning Theory and Applications](http://www.mit.edu/~9.520/fall14/) - Tomaso Poggio, Lorenzo Rosasco, Carlo Ciliberto, Charlie Frogner, Georgios Evangelopoulos, Ben Deen (MIT)
 * [Statistical Learning](http://www.stat.rice.edu/~gallen/stat640.html) - Genevera Allen (Rice University)
 * [Practical Machine Learning](http://www.cs.berkeley.edu/~jordan/courses/294-fall09/) - Michael Jordan (UC Berkeley)
 * [Course on Information Theory, Pattern Recognition, and Neural Networks](http://videolectures.net/course_information_theory_pattern_recognition/) - David MacKay (University of Cambridge)
 * [Methods for Applied Statistics: Unsupervised Learning](http://web.stanford.edu/~lmackey/stats306b/) - Lester Mackey (Stanford)
 * [Machine Learning](http://www.robots.ox.ac.uk/~az/lectures/ml/index.html) - Andrew Zisserman (University of Oxford)
 * [Intro to Machine Learning](https://www.udacity.com/course/intro-to-machine-learning--ud120) - Sebastian Thrun (Stanford University)
 * [Machine Learning](https://www.udacity.com/course/machine-learning--ud262) - Charles Isbell, Michael Littman (Georgia Tech)
 * [(Convolutional) Neural Networks for Visual Recognition](https://cs231n.github.io/) - Fei-Fei Li, Andrej Karphaty, Justin Johnson (Stanford University)
 * [Machine Learning for Computer Vision](https://youtu.be/QZmZFeZxEKI?list=PLTBdjV_4f-EIiongKlS9OKrBEp8QR47Wl) - Rudolph Triebel (TU Munich)



#### Optimization
 * [Convex Optimization I](http://stanford.edu/class/ee364a/) - Stephen Boyd (Stanford University)
 * [Convex Optimization II](http://stanford.edu/class/ee364b/) - Stephen Boyd (Stanford University)
 * [Convex Optimization](https://class.stanford.edu/courses/Engineering/CVX101/Winter2014/about) - Stephen Boyd (Stanford University)
 * [Optimization at MIT](http://optimization.mit.edu/classes.php) - (MIT)
 * [Convex Optimization](http://www.stat.cmu.edu/~ryantibs/convexopt/) - Ryan Tibshirani (CMU)

## Papers

#### Conference papers on the web
 * [CVPapers](http://www.cvpapers.com/) - Computer vision papers on the web
 * [SIGGRAPH Paper on the web](http://kesen.realtimerendering.com/) - Graphics papers on the web
 * [NIPS Proceedings](http://papers.nips.cc/) - NIPS papers on the web
 * [Computer Vision Foundation open access](http://www.cv-foundation.org/openaccess/menu.py)
 * [Annotated Computer Vision Bibliography](http://iris.usc.edu/Vision-Notes/bibliography/contents.html) - Keith Price (USC)
 * [Calendar of Computer Image Analysis, Computer Vision Conferences](http://iris.usc.edu/Information/Iris-Conferences.html) - (USC)

#### Survey Papers
 * [Visionbib Survey Paper List](http://surveys.visionbib.com/index.html)
 * [Foundations and Trends® in Computer Graphics and Vision](http://www.nowpublishers.com/CGV)
 * [Computer Vision: A Reference Guide](http://link.springer.com/book/10.1007/978-0-387-31439-6)

 ## Pre-trained Computer Vision Models
 * [List of Computer Vision models](https://github.com/shubham-shahh/Open-Source-Models) These models are trained on custom objects

## Tutorials and talks

#### Computer Vision
 * [Computer Vision Talks](http://www.computervisiontalks.com/) - Lectures, keynotes, panel discussions on computer vision
 * [The Three R's of Computer Vision](https://www.youtube.com/watch?v=Mqg6eorYRIQ) - Jitendra Malik (UC Berkeley) 2013
 * [Applications to Machine Vision](http://videolectures.net/epsrcws08_blake_amv/) - Andrew Blake (Microsoft Research) 2008
 * [The Future of Image Search](http://videolectures.net/kdd08_malik_fis/?q=image) - Jitendra Malik (UC Berkeley) 2008
 * [Should I do a PhD in Computer Vision?](https://www.youtube.com/watch?v=M17oGxh3Ny8) - Fatih Porikli (Australian National University)
 - [Graduate Summer School 2013: Computer Vision](http://www.ipam.ucla.edu/programs/summer-schools/graduate-summer-school-computer-vision/?tab=schedule) - IPAM, 2013

#### Recent Conference Talks
- [CVPR 2015](http://www.pamitc.org/cvpr15/) - Jun 2015
- [ECCV 2014](http://videolectures.net/eccv2014_zurich/) - Sep 2014
- [CVPR 2014](http://techtalks.tv/cvpr-2014-oral-talks/) - Jun 2014
- [ICCV 2013](http://techtalks.tv/iccv2013/) - Dec 2013
- [ICML 2013](http://techtalks.tv/icml/2013/) - Jul 2013
- [CVPR 2013](http://techtalks.tv/cvpr2013/) - Jun 2013
- [ECCV 2012](http://videolectures.net/eccv2012_firenze/) - Oct 2012
- [ICML 2012](http://techtalks.tv/icml/2012/orals/) - Jun 2012
- [CVPR 2012](http://techtalks.tv/cvpr2012webcast/) - Jun 2012

#### 3D Computer Vision
 * [3D Computer Vision: Past, Present, and Future](https://www.youtube.com/watch?v=kyIzMr917Rc) - Steve Seitz (University of Washington) 2011
 * [Reconstructing the World from Photos on the Internet](https://www.youtube.com/watch?v=04Kgg3QEXFI) - Steve Seitz (University of Washington) 2013

#### Internet Vision
 * [The Distributed Camera](http://www.technologyreview.com/video/426265/meet-2011-tr35-winner-noah-snavely/) - Noah Snavely (Cornell University) 2011
 * [Planet-Scale Visual Understanding](https://www.youtube.com/watch?v=UHkCa9-Z1Ps) - Noah Snavely (Cornell University) 2014
 * [A Trillion Photos](https://www.youtube.com/watch?v=6MWEfpKUfRc) - Steve Seitz (University of Washington) 2013

#### Computational Photography
 * [Reflections on Image-Based Modeling and Rendering](https://www.youtube.com/watch?v=j90_0Ndk7XM) - Richard Szeliski (Microsoft Research) 2013
 * [Photographing Events over Time](https://www.youtube.com/watch?v=ZvPaHZZVPRk) - William T. Freeman (MIT) 2011
 * [Old and New algorithm for Blind Deconvolution](http://videolectures.net/nipsworkshops2011_weiss_deconvolution/) -  Yair Weiss (The Hebrew University of Jerusalem) 2011
 * [A Tour of Modern "Image Processing"](http://videolectures.net/nipsworkshops2010_milanfar_tmi/) -  Peyman Milanfar (UC Santa Cruz/Google) 2010
 * [Topics in image and video processing](http://videolectures.net/mlss07_blake_tiivp/) Andrew Blake (Microsoft Research) 2007
 * [Computational Photography](https://www.youtube.com/watch?v=HJVNI0mkmqk) - William T. Freeman (MIT) 2012
 * [Revealing the Invisible](https://www.youtube.com/watch?v=_BWnIQY_X98) - Frédo Durand (MIT) 2012
 * [Overview of Computer Vision and Visual Effects](https://www.youtube.com/watch?v=rE-hVtytT-I) - Rich Radke (Rensselaer Polytechnic Institute) 2014

#### Learning and Vision
 * [Where machine vision needs help from machine learning](http://videolectures.net/colt2011_freeman_help/?q=computer%20vision) - William T. Freeman (MIT) 2011
 * [Learning in Computer Vision](http://videolectures.net/mlss08au_lucey_linv/) - Simon Lucey (CMU) 2008
 * [Learning and Inference in Low-Level Vision](http://videolectures.net/nips09_weiss_lil/?q=computer%20vision) - Yair Weiss (The Hebrew University of Jerusalem) 2009

#### Object Recognition
 * [Object Recognition](http://research.microsoft.com/apps/video/dl.aspx?id=231358) - Larry Zitnick (Microsoft Research)
 * [Generative Models for Visual Objects and Object Recognition via Bayesian Inference](http://videolectures.net/mlas06_li_gmvoo/?q=Fei-Fei%20Li) - Fei-Fei Li (Stanford University)

#### Graphical Models
 * [Graphical Models for Computer Vision](http://videolectures.net/uai2012_felzenszwalb_computer_vision/?q=computer%20vision) - Pedro Felzenszwalb (Brown University) 2012
 * [Graphical Models](http://videolectures.net/mlss09uk_ghahramani_gm/) - Zoubin Ghahramani (University of Cambridge) 2009
 * [Machine Learning, Probability and Graphical Models](http://videolectures.net/mlss06tw_roweis_mlpgm/) - Sam Roweis (NYU) 2006
 * [Graphical Models and Applications](http://videolectures.net/mlss09us_weiss_gma/?q=Graphical%20Models) -  Yair Weiss (The Hebrew University of Jerusalem) 2009

#### Machine Learning
 * [A Gentle Tutorial of the EM Algorithm](https://nikola-rt.ee.washington.edu/people/bulyko/papers/em.pdf) - Jeff A. Bilmes (UC Berkeley) 1998
 * [Introduction To Bayesian Inference](http://videolectures.net/mlss09uk_bishop_ibi/) - Christopher Bishop (Microsoft Research) 2009
 * [Support Vector Machines](http://videolectures.net/mlss06tw_lin_svm/) - Chih-Jen Lin (National Taiwan University) 2006
 * [Bayesian or Frequentist, Which Are You? ](http://videolectures.net/mlss09uk_jordan_bfway/) - Michael I. Jordan (UC Berkeley)

#### Optimization
 * [Optimization Algorithms in Machine Learning](http://videolectures.net/nips2010_wright_oaml/) - Stephen J. Wright (University of Wisconsin-Madison)
 * [Convex Optimization](http://videolectures.net/mlss07_vandenberghe_copt/?q=convex%20optimization) - Lieven Vandenberghe (University of California, Los Angeles)
 * [Continuous Optimization in Computer Vision](https://www.youtube.com/watch?v=oZqoWozVDVg) - Andrew Fitzgibbon (Microsoft Research)
 * [Beyond stochastic gradient descent for large-scale machine learning](http://videolectures.net/sahd2014_bach_stochastic_gradient/) - Francis Bach (INRIA)
 * [Variational Methods for Computer Vision](https://www.youtube.com/playlist?list=PLTBdjV_4f-EJ7A2iIH5L5ztqqrWYjP2RI) - Daniel Cremers (Technische Universität München) ([lecture 18 missing from playlist](https://www.youtube.com/watch?v=GgcbVPNd3SI))

#### Deep Learning
 * [A tutorial on Deep Learning](http://videolectures.net/jul09_hinton_deeplearn/) - Geoffrey E. Hinton (University of Toronto)
 * [Deep Learning](http://videolectures.net/kdd2014_salakhutdinov_deep_learning/?q=Hidden%20Markov%20model#) -  Ruslan Salakhutdinov (University of Toronto)
 * [Scaling up Deep Learning](http://videolectures.net/kdd2014_bengio_deep_learning/) - Yoshua Bengio (University of Montreal)
 * [ImageNet Classification with Deep Convolutional Neural Networks](http://videolectures.net/machine_krizhevsky_imagenet_classification/?q=deep%20learning) -  Alex Krizhevsky (University of Toronto)
 * [The Unreasonable Effectivness Of Deep Learning](http://videolectures.net/sahd2014_lecun_deep_learning/) Yann LeCun (NYU/Facebook Research) 2014
 * [Deep Learning for Computer Vision](https://www.youtube.com/watch?v=qgx57X0fBdA) - Rob Fergus (NYU/Facebook Research)
 * [High-dimensional learning with deep network contractions](http://videolectures.net/sahd2014_mallat_dimensional_learning/) - Stéphane Mallat (Ecole Normale Superieure)
 * [Graduate Summer School 2012: Deep Learning, Feature Learning](http://www.ipam.ucla.edu/programs/summer-schools/graduate-summer-school-deep-learning-feature-learning/?tab=schedule) - IPAM, 2012
 * [Workshop on Big Data and Statistical Machine Learning](http://www.fields.utoronto.ca/programs/scientific/14-15/bigdata/machine/)
 * [Machine Learning Summer School](https://www.youtube.com/channel/UC3ywjSv5OsDiDAnOP8C1NiQ) - Reykjavik, Iceland 2014
	* [Deep Learning Session 1](https://www.youtube.com/watch?v=JuimBuvEWBg) - Yoshua Bengio (Universtiy of Montreal)
	* [Deep Learning Session 2](https://www.youtube.com/watch?v=Fl-W7_z3w3o) - Yoshua Bengio (University of Montreal)
	* [Deep Learning Session 3](https://www.youtube.com/watch?v=_cohR7LAgWA) - Yoshua Bengio (University of Montreal)

## Software

#### Annotation tools
* [Comma Coloring](http://commacoloring.herokuapp.com/)
* [Annotorious](https://annotorious.github.io/)
* [LabelME](http://labelme.csail.mit.edu/Release3.0/)
* [gtmaker](https://github.com/sanko-shoko/gtmaker)

#### External Resource Links
 * [Computer Vision Resources](https://sites.google.com/site/jbhuang0604/resources/vision) - Jia-Bin Huang (UIUC)
 * [Computer Vision Algorithm Implementations](http://www.cvpapers.com/rr.html) - CVPapers
 * [Source Code Collection for Reproducible Research](http://www.csee.wvu.edu/~xinl/reproducible_research.html) - Xin Li (West Virginia University)
 * [CMU Computer Vision Page](http://www.cs.cmu.edu/afs/cs/project/cil/ftp/html/v-source.html)

#### General Purpose Computer Vision Library
* [Open CV](http://opencv.org/)
* [mexopencv](http://kyamagu.github.io/mexopencv/)
* [SimpleCV](http://simplecv.org/)
* [Open source Python module for computer vision](https://github.com/jesolem/PCV)
* [ccv: A Modern Computer Vision Library](https://github.com/liuliu/ccv)
* [VLFeat](http://www.vlfeat.org/)
* [Matlab Computer Vision System Toolbox](http://www.mathworks.com/products/computer-vision/)
* [Piotr's Computer Vision Matlab Toolbox](http://vision.ucsd.edu/~pdollar/toolbox/doc/index.html)
* [PCL: Point Cloud Library](http://pointclouds.org/)
* [ImageUtilities](https://gitorious.org/imageutilities)

#### Multiple-view Computer Vision
* [MATLAB Functions for Multiple View Geometry](http://www.robots.ox.ac.uk/~vgg/hzbook/code/)
* [Peter Kovesi's Matlab Functions for Computer Vision and Image Analysis](http://staffhome.ecm.uwa.edu.au/~00011811/Research/MatlabFns/index.html)
* [OpenGV ](http://laurentkneip.github.io/opengv/) - geometric computer vision algorithms
* [MinimalSolvers](http://cmp.felk.cvut.cz/mini/) - Minimal problems solver
* [Multi-View Environment](http://www.gcc.tu-darmstadt.de/home/proj/mve/)
* [Visual SFM](http://ccwu.me/vsfm/)
* [Bundler SFM](http://www.cs.cornell.edu/~snavely/bundler/)
* [openMVG: open Multiple View Geometry](http://imagine.enpc.fr/~moulonp/openMVG/) - Multiple View Geometry; Structure from Motion library & softwares
* [Patch-based Multi-view Stereo V2](http://www.di.ens.fr/pmvs/)
* [Clustering Views for Multi-view Stereo](http://www.di.ens.fr/cmvs/)
* [Floating Scale Surface Reconstruction](http://www.gris.informatik.tu-darmstadt.de/projects/floating-scale-surface-recon/)
* [Large-Scale Texturing of 3D Reconstructions](http://www.gcc.tu-darmstadt.de/home/proj/texrecon/)
* [Awesome 3D reconstruction list](https://github.com/openMVG/awesome_3DReconstruction_list)


#### Feature Detection and Extraction
* [VLFeat](http://www.vlfeat.org/)
* [SIFT](http://www.cs.ubc.ca/~lowe/keypoints/)
  * David G. Lowe, "Distinctive image features from scale-invariant keypoints," International Journal of Computer Vision, 60, 2 (2004), pp. 91-110.
* [SIFT++](http://www.robots.ox.ac.uk/~vedaldi/code/siftpp.html)
* [BRISK](http://www.asl.ethz.ch/people/lestefan/personal/BRISK)
  * Stefan Leutenegger, Margarita Chli and Roland Siegwart, "BRISK: Binary Robust Invariant Scalable Keypoints", ICCV 2011
* [SURF](http://www.vision.ee.ethz.ch/~surf/)
  * Herbert Bay, Andreas Ess, Tinne Tuytelaars, Luc Van Gool, "SURF: Speeded Up Robust Features", Computer Vision and Image Understanding (CVIU), Vol. 110, No. 3, pp. 346--359, 2008
* [FREAK](http://www.ivpe.com/freak.htm)
  * A. Alahi, R. Ortiz, and P. Vandergheynst, "FREAK: Fast Retina Keypoint", CVPR 2012
* [AKAZE](http://www.robesafe.com/personal/pablo.alcantarilla/kaze.html)
  * Pablo F. Alcantarilla, Adrien Bartoli and Andrew J. Davison, "KAZE Features", ECCV 2012
* [Local Binary Patterns](https://github.com/nourani/LBP)

#### High Dynamic Range Imaging
* [HDR_Toolbox](https://github.com/banterle/HDR_Toolbox)

#### Semantic Segmentation
* [List of Semantic Segmentation algorithms](http://www.it-caesar.com/list-of-contemporary-semantic-segmentation-datasets/)

#### Low-level Vision

###### Stereo Vision
 * [Middlebury Stereo Vision](http://vision.middlebury.edu/stereo/)
 * [The KITTI Vision Benchmark Suite](http://www.cvlibs.net/datasets/kitti/eval_stereo_flow.php?benchmark=stero)
 * [LIBELAS: Library for Efficient Large-scale Stereo Matching](http://www.cvlibs.net/software/libelas/)
 * [Ground Truth Stixel Dataset](http://www.6d-vision.com/ground-truth-stixel-dataset)

###### Optical Flow
 * [Middlebury Optical Flow Evaluation](http://vision.middlebury.edu/flow/)
 * [MPI-Sintel Optical Flow Dataset and Evaluation](http://sintel.is.tue.mpg.de/)
 * [The KITTI Vision Benchmark Suite](http://www.cvlibs.net/datasets/kitti/eval_stereo_flow.php?benchmark=flow)
 * [HCI Challenge](http://hci.iwr.uni-heidelberg.de/Benchmarks/document/Challenging_Data_for_Stereo_and_Optical_Flow/)
 * [Coarse2Fine Optical Flow](http://people.csail.mit.edu/celiu/OpticalFlow/) - Ce Liu (MIT)
 * [Secrets of Optical Flow Estimation and Their Principles](http://cs.brown.edu/~dqsun/code/cvpr10_flow_code.zip)
 * [C++/MatLab Optical Flow by C. Liu (based on Brox et al. and Bruhn et al.)](http://people.csail.mit.edu/celiu/OpticalFlow/)
 * [Parallel Robust Optical Flow by Sánchez Pérez et al.](http://www.ctim.es/research_works/parallel_robust_optical_flow/)

###### Image Denoising
BM3D, KSVD,

###### Super-resolution
 * [Multi-frame image super-resolution](http://www.robots.ox.ac.uk/~vgg/software/SR/)
    * Pickup, L. C. Machine Learning in Multi-frame Image Super-resolution, PhD thesis 2008
 * [Markov Random Fields for Super-Resolution](http://people.csail.mit.edu/billf/project%20pages/sresCode/Markov%20Random%20Fields%20for%20Super-Resolution.html)
    * W. T Freeman and C. Liu. Markov Random Fields for Super-resolution and Texture Synthesis. In A. Blake, P. Kohli, and C. Rother, eds., Advances in Markov Random Fields for Vision and Image Processing, Chapter 10. MIT Press, 2011
 * [Sparse regression and natural image prior](https://people.mpi-inf.mpg.de/~kkim/supres/supres.htm)
    * K. I. Kim and Y. Kwon, "Single-image super-resolution using sparse regression and natural image prior", IEEE Trans. Pattern Analysis and Machine Intelligence, vol. 32, no. 6, pp. 1127-1133, 2010.
 * [Single-Image Super Resolution via a Statistical Model](http://www.cs.technion.ac.il/~elad/Various/SingleImageSR_TIP14_Box.zip)
    * T. Peleg and M. Elad, A Statistical Prediction Model Based on Sparse Representations for Single Image Super-Resolution, IEEE Transactions on Image Processing, Vol. 23, No. 6, Pages 2569-2582, June 2014
 * [Sparse Coding for Super-Resolution](http://www.cs.technion.ac.il/~elad/Various/Single_Image_SR.zip)
    * R. Zeyde, M. Elad, and M. Protter On Single Image Scale-Up using Sparse-Representations, Curves & Surfaces, Avignon-France, June 24-30, 2010 (appears also in Lecture-Notes-on-Computer-Science - LNCS).
 * [Patch-wise Sparse Recovery](http://www.ifp.illinois.edu/~jyang29/ScSR.htm)
    * Jianchao Yang, John Wright, Thomas Huang, and Yi Ma. Image super-resolution via sparse representation. IEEE Transactions on Image Processing (TIP), vol. 19, issue 11, 2010.
 * [Neighbor embedding](http://www.jdl.ac.cn/user/hchang/doc/code.rar)
    * H. Chang, D.Y. Yeung, Y. Xiong. Super-resolution through neighbor embedding. Proceedings of the IEEE Computer Society Conference on Computer Vision and Pattern Recognition (CVPR), vol.1, pp.275-282, Washington, DC, USA, 27 June - 2 July 2004.
 * [Deformable Patches](https://sites.google.com/site/yuzhushome/single-image-super-resolution-using-deformable-patches)
    *  Yu Zhu, Yanning Zhang and Alan Yuille, Single Image Super-resolution using Deformable Patches, CVPR 2014
 * [SRCNN](http://mmlab.ie.cuhk.edu.hk/projects/SRCNN.html)
    * Chao Dong, Chen Change Loy, Kaiming He, Xiaoou Tang, Learning a Deep Convolutional Network for Image Super-Resolution, in ECCV 2014
 * [A+: Adjusted Anchored Neighborhood Regression](http://www.vision.ee.ethz.ch/~timofter/ACCV2014_ID820_SUPPLEMENTARY/index.html)
    * R. Timofte, V. De Smet, and L. Van Gool. A+: Adjusted Anchored Neighborhood Regression for Fast Super-Resolution, ACCV 2014
 * [Transformed Self-Exemplars](https://sites.google.com/site/jbhuang0604/publications/struct_sr)
    * Jia-Bin Huang, Abhishek Singh, and Narendra Ahuja, Single Image Super-Resolution using Transformed Self-Exemplars, IEEE Conference on Computer Vision and Pattern Recognition, 2015

###### Image Deblurring

Non-blind deconvolution
 * [Spatially variant non-blind deconvolution](http://homes.cs.washington.edu/~shanqi/work/spvdeconv/)
 * [Handling Outliers in Non-blind Image Deconvolution](http://cg.postech.ac.kr/research/deconv_outliers/)
 * [Hyper-Laplacian Priors](http://cs.nyu.edu/~dilip/research/fast-deconvolution/)
 * [From Learning Models of Natural Image Patches to Whole Image Restoration](http://people.csail.mit.edu/danielzoran/epllcode.zip)
 * [Deep Convolutional Neural Network for Image Deconvolution](http://lxu.me/projects/dcnn/)
 * [Neural Deconvolution](http://webdav.is.mpg.de/pixel/neural_deconvolution/)

Blind deconvolution
 * [Removing Camera Shake From A Single Photograph](http://www.cs.nyu.edu/~fergus/research/deblur.html)
 * [High-quality motion deblurring from a single image](http://www.cse.cuhk.edu.hk/leojia/projects/motion_deblurring/)
 * [Two-Phase Kernel Estimation for Robust Motion Deblurring](http://www.cse.cuhk.edu.hk/leojia/projects/robust_deblur/)
 * [Blur kernel estimation using the radon transform](http://people.csail.mit.edu/taegsang/Documents/RadonDeblurringCode.zip)
 * [Fast motion deblurring](http://cg.postech.ac.kr/research/fast_motion_deblurring/)
 * [Blind Deconvolution Using a Normalized Sparsity Measure](http://cs.nyu.edu//~dilip/research/blind-deconvolution/)
 * [Blur-kernel estimation from spectral irregularities](http://www.cs.huji.ac.il/~raananf/projects/deblur/)
 * [Efficient marginal likelihood optimization in blind deconvolution](http://www.wisdom.weizmann.ac.il/~levina/papers/LevinEtalCVPR2011Code.zip)
 * [Unnatural L0 Sparse Representation for Natural Image Deblurring](http://www.cse.cuhk.edu.hk/leojia/projects/l0deblur/)
 * [Edge-based Blur Kernel Estimation Using Patch Priors](http://cs.brown.edu/~lbsun/deblur2013/deblur2013iccp.html)
 * [Blind Deblurring Using Internal Patch Recurrence](http://www.wisdom.weizmann.ac.il/~vision/BlindDeblur.html)

Non-uniform Deblurring
 * [Non-uniform Deblurring for Shaken Images](http://www.di.ens.fr/willow/research/deblurring/)
 * [Single Image Deblurring Using Motion Density Functions](http://grail.cs.washington.edu/projects/mdf_deblurring/)
 * [Image Deblurring using Inertial Measurement Sensors](http://research.microsoft.com/en-us/um/redmond/groups/ivm/imudeblurring/)
 * [Fast Removal of Non-uniform Camera Shake](http://webdav.is.mpg.de/pixel/fast_removal_of_camera_shake/)


###### Image Completion
 * [GIMP Resynthesizer](http://registry.gimp.org/node/27986)
 * [Priority BP](http://lafarren.com/image-completer/)
 * [ImageMelding](http://www.ece.ucsb.edu/~psen/melding)
 * [PlanarStructureCompletion](https://sites.google.com/site/jbhuang0604/publications/struct_completion)

###### Image Retargeting
 * [RetargetMe](http://people.csail.mit.edu/mrub/retargetme/)

###### Alpha Matting
 * [Alpha Matting Evaluation](http://www.alphamatting.com/)
 * [Closed-form image matting](http://people.csail.mit.edu/alevin/matting.tar.gz)
 * [Spectral Matting](http://www.vision.huji.ac.il/SpectralMatting/)
 * [Learning-based Matting](http://www.mathworks.com/matlabcentral/fileexchange/31412-learning-based-digital-matting)
 * [Improving Image Matting using Comprehensive Sampling Sets](http://www.alphamatting.com/ImprovingMattingComprehensiveSamplingSets_CVPR2013.zip)

###### Image Pyramid
* [The Steerable Pyramid](http://www.cns.nyu.edu/~eero/steerpyr/)
* [CurveLab](http://www.curvelet.org/)

###### Edge-preserving image processing
 * [Fast Bilateral Filter](http://people.csail.mit.edu/sparis/bf/)
 * [O(1) Bilateral Filter](http://www.cs.cityu.edu.hk/~qiyang/publications/code/qx.cvpr09.ctbf.zip)
 * [Recursive Bilateral Filtering](http://www.cs.cityu.edu.hk/~qiyang/publications/eccv-12/)
 * [Rolling Guidance Filter](http://www.cse.cuhk.edu.hk/leojia/projects/rollguidance/)
 * [Relative Total Variation](http://www.cse.cuhk.edu.hk/leojia/projects/texturesep/index.html)
 * [L0 Gradient Optimization](http://www.cse.cuhk.edu.hk/leojia/projects/L0smoothing/index.html)
 * [Domain Transform](http://www.inf.ufrgs.br/~eslgastal/DomainTransform/)
 * [Adaptive Manifold](http://inf.ufrgs.br/~eslgastal/AdaptiveManifolds/)
 * [Guided image filtering](http://research.microsoft.com/en-us/um/people/kahe/eccv10/)

#### Intrinsic Images

* [Recovering Intrinsic Images with a global Sparsity Prior on Reflectance](http://people.tuebingen.mpg.de/mkiefel/projects/intrinsic/)
* [Intrinsic Images by Clustering](http://giga.cps.unizar.es/~elenag/projects/EGSR2012_intrinsic/)

#### Contour Detection and Image Segmentation
 * [Mean Shift Segmentation](http://coewww.rutgers.edu/riul/research/code/EDISON/)
 * [Graph-based Segmentation](http://cs.brown.edu/~pff/segment/)
 * [Normalized Cut](http://www.cis.upenn.edu/~jshi/software/)
 * [Grab Cut](http://grabcut.weebly.com/background--algorithm.html)
 * [Contour Detection and Image Segmentation](http://www.eecs.berkeley.edu/Research/Projects/CS/vision/grouping/resources.html)
 * [Structured Edge Detection](http://research.microsoft.com/en-us/downloads/389109f6-b4e8-404c-84bf-239f7cbf4e3d/)
 * [Pointwise Mutual Information](http://web.mit.edu/phillipi/pmi-boundaries/)
 * [SLIC Super-pixel](http://ivrl.epfl.ch/research/superpixels)
 * [QuickShift](http://www.vlfeat.org/overview/quickshift.html)
 * [TurboPixels](http://www.cs.toronto.edu/~babalex/research.html)
 * [Entropy Rate Superpixel](http://mingyuliu.net/)
 * [Contour Relaxed Superpixels](http://www.vsi.cs.uni-frankfurt.de/research/current-projects/research/superpixel-segmentation/)
 * [SEEDS](http://www.mvdblive.org/seeds/)
 * [SEEDS Revised](https://github.com/davidstutz/seeds-revised)
 * [Multiscale Combinatorial Grouping](http://www.eecs.berkeley.edu/Research/Projects/CS/vision/grouping/mcg/)
 * [Fast Edge Detection Using Structured Forests](https://github.com/pdollar/edges)

#### Interactive Image Segmentation
 * [Random Walker](http://cns.bu.edu/~lgrady/software.html)
 * [Geodesic Segmentation](http://www.tc.umn.edu/~baixx015/)
 * [Lazy Snapping](http://research.microsoft.com/apps/pubs/default.aspx?id=69040)
 * [Power Watershed](http://powerwatershed.sourceforge.net/)
 * [Geodesic Graph Cut](http://www.adobe.com/technology/people/san-jose/brian-price.html)
 * [Segmentation by Transduction](http://www.cs.cmu.edu/~olivierd/)

#### Video Segmentation
 * [Video Segmentation with Superpixels](http://www.mpi-inf.mpg.de/departments/computer-vision-and-multimodal-computing/research/image-and-video-segmentation/video-segmentation-with-superpixels/)
 * [Efficient hierarchical graph-based video segmentation](http://www.cc.gatech.edu/cpl/projects/videosegmentation/)
 * [Object segmentation in video](http://lmb.informatik.uni-freiburg.de/Publications/2011/OB11/)
 * [Streaming hierarchical video segmentation](http://www.cse.buffalo.edu/~jcorso/r/supervoxels/)

#### Camera calibration
 * [Camera Calibration Toolbox for Matlab](http://www.vision.caltech.edu/bouguetj/calib_doc/)
 * [Camera calibration With OpenCV](http://docs.opencv.org/trunk/doc/tutorials/calib3d/camera_calibration/camera_calibration.html#)
 * [Multiple Camera Calibration Toolbox](https://sites.google.com/site/prclibo/toolbox)

#### Simultaneous localization and mapping

###### SLAM community:
 * [openSLAM](https://www.openslam.org/)
 * [Kitti Odometry: benchmark for outdoor visual odometry (codes may be available)](http://www.cvlibs.net/datasets/kitti/eval_odometry.php)

###### Tracking/Odometry:
 * [LIBVISO2: C++ Library for Visual Odometry 2](http://www.cvlibs.net/software/libviso/)
 * [PTAM: Parallel tracking and mapping](http://www.robots.ox.ac.uk/~gk/PTAM/)
 * [KFusion: Implementation of KinectFusion](https://github.com/GerhardR/kfusion)
 * [kinfu_remake: Lightweight, reworked and optimized version of Kinfu.](https://github.com/Nerei/kinfu_remake)
 * [LVR-KinFu: kinfu_remake based Large Scale KinectFusion with online reconstruction](http://las-vegas.uni-osnabrueck.de/related-projects/lvr-kinfu/)
 * [InfiniTAM: Implementation of multi-platform large-scale depth tracking and fusion](http://www.robots.ox.ac.uk/~victor/infinitam/)
 * [VoxelHashing: Large-scale KinectFusion](https://github.com/nachtmar/VoxelHashing)
 * [SLAMBench: Multiple-implementation of KinectFusion](http://apt.cs.manchester.ac.uk/projects/PAMELA/tools/SLAMBench/)
 * [SVO: Semi-direct visual odometry](https://github.com/uzh-rpg/rpg_svo)
 * [DVO: dense visual odometry](https://github.com/tum-vision/dvo_slam)
 * [FOVIS: RGB-D visual odometry](https://code.google.com/p/fovis/)

###### Graph Optimization:
 * [GTSAM: General smoothing and mapping library for Robotics and SFM](https://collab.cc.gatech.edu/borg/gtsam?destination=node%2F299) -- Georgia Institute of Technology
 * [G2O: General framework for graph optomization](https://github.com/RainerKuemmerle/g2o)

###### Loop Closure:
 * [FabMap: appearance-based loop closure system](http://www.robots.ox.ac.uk/~mjc/Software.htm) - also available in [OpenCV2.4.11](http://docs.opencv.org/2.4/modules/contrib/doc/openfabmap.html)
 * [DBoW2: binary bag-of-words loop detection system](http://webdiis.unizar.es/~dorian/index.php?p=32)

###### Localization & Mapping:
 * [RatSLAM](https://code.google.com/p/ratslam/)
 * [LSD-SLAM](https://github.com/tum-vision/lsd_slam)
 * [ORB-SLAM](https://github.com/raulmur/ORB_SLAM)

#### Single-view Spatial Understanding
 * [Geometric Context](http://web.engr.illinois.edu/~dhoiem/projects/software.html) - Derek Hoiem (CMU)
 * [Recovering Spatial Layout](http://web.engr.illinois.edu/~dhoiem/software/counter.php?Down=varsha_spatialLayout.zip) - Varsha Hedau (UIUC)
 * [Geometric Reasoning](http://www.cs.cmu.edu/~./dclee/code/index.html) - David C. Lee (CMU)
 * [RGBD2Full3D](https://github.com/arron2003/rgbd2full3d) - Ruiqi Guo (UIUC)

#### Object Detection
 * [INRIA Object Detection and Localization Toolkit](http://pascal.inrialpes.fr/soft/olt/)
 * [Discriminatively trained deformable part models](http://www.cs.berkeley.edu/~rbg/latent/)
 * [VOC-DPM](https://github.com/rbgirshick/voc-dpm)
 * [Histograms of Sparse Codes for Object Detection](http://www.ics.uci.edu/~dramanan/software/sparse/)
 * [R-CNN: Regions with Convolutional Neural Network Features](https://github.com/rbgirshick/rcnn)
 * [SPP-Net](https://github.com/ShaoqingRen/SPP_net)
 * [BING: Objectness Estimation](http://mmcheng.net/bing/comment-page-9/)
 * [Edge Boxes](https://github.com/pdollar/edges)
 * [ReInspect](https://github.com/Russell91/ReInspect)

#### Nearest Neighbor Search

###### General purpose nearest neighbor search
 * [ANN: A Library for Approximate Nearest Neighbor Searching](http://www.cs.umd.edu/~mount/ANN/)
 * [FLANN - Fast Library for Approximate Nearest Neighbors](http://www.cs.ubc.ca/research/flann/)
 * [Fast k nearest neighbor search using GPU](http://vincentfpgarcia.github.io/kNN-CUDA/)

###### Nearest Neighbor Field Estimation
 * [PatchMatch](http://gfx.cs.princeton.edu/gfx/pubs/Barnes_2009_PAR/index.php)
 * [Generalized PatchMatch](http://gfx.cs.princeton.edu/pubs/Barnes_2010_TGP/index.php)
 * [Coherency Sensitive Hashing](http://www.eng.tau.ac.il/~simonk/CSH/)
 * [PMBP: PatchMatch Belief Propagation](https://github.com/fbesse/pmbp)
 * [TreeCANN](http://www.eng.tau.ac.il/~avidan/papers/TreeCANN_code_20121022.rar)

#### Visual Tracking
* [Visual Tracker Benchmark](https://sites.google.com/site/trackerbenchmark/benchmarks/v10)
* [Visual Tracking Challenge](http://www.votchallenge.net/)
* [Kanade-Lucas-Tomasi Feature Tracker](http://www.ces.clemson.edu/~stb/klt/)
* [Extended Lucas-Kanade Tracking](http://www.eng.tau.ac.il/~oron/ELK/ELK.html)
* [Online-boosting Tracking](http://www.vision.ee.ethz.ch/boostingTrackers/)
* [Spatio-Temporal Context Learning](http://www4.comp.polyu.edu.hk/~cslzhang/STC/STC.htm)
* [Locality Sensitive Histograms](http://www.shengfenghe.com/visual-tracking-via-locality-sensitive-histograms.html)
* [Enhanced adaptive coupled-layer LGTracker++](http://www.cv-foundation.org/openaccess/content_iccv_workshops_2013/W03/papers/Xiao_An_Enhanced_Adaptive_2013_ICCV_paper.pdf)
* [TLD: Tracking - Learning - Detection](http://personal.ee.surrey.ac.uk/Personal/Z.Kalal/tld.html)
* [CMT: Clustering of Static-Adaptive Correspondences for Deformable Object Tracking](http://www.gnebehay.com/cmt/)
* [Kernelized Correlation Filters](http://home.isr.uc.pt/~henriques/circulant/)
* [Accurate Scale Estimation for Robust Visual Tracking](http://www.cvl.isy.liu.se/en/research/objrec/visualtracking/scalvistrack/index.html)
* [Multiple Experts using Entropy Minimization](http://cs-people.bu.edu/jmzhang/MEEM/MEEM.html)
* [TGPR](http://www.dabi.temple.edu/~hbling/code/TGPR.htm)
* [CF2: Hierarchical Convolutional Features for Visual Tracking](https://sites.google.com/site/jbhuang0604/publications/cf2)
* [Modular Tracking Framework](http://webdocs.cs.ualberta.ca/~vis/mtf/index.html)

#### Saliency Detection

#### Attributes

#### Action Reconition

#### Egocentric cameras

#### Human-in-the-loop systems

#### Image Captioning
 * [NeuralTalk](https://github.com/karpathy/neuraltalk﻿) -

#### Optimization
 * [Ceres Solver](http://ceres-solver.org/) - Nonlinear least-square problem and unconstrained optimization solver
 * [NLopt](http://ab-initio.mit.edu/wiki/index.php/NLopt)- Nonlinear least-square problem and unconstrained optimization solver
 * [OpenGM](http://hci.iwr.uni-heidelberg.de/opengm2/) - Factor graph based discrete optimization and inference solver
 * [GTSAM](https://collab.cc.gatech.edu/borg/gtsam/) - Factor graph based lease-square optimization solver

#### Deep Learning
 * [Awesome Deep Vision](https://github.com/kjw0612/awesome-deep-vision)

#### Machine Learning
 * [Awesome Machine Learning](https://github.com/josephmisiti/awesome-machine-learning)
 * [Bob: a free signal processing and machine learning toolbox for researchers](http://idiap.github.io/bob/)
 * [LIBSVM -- A Library for Support Vector Machines](https://www.csie.ntu.edu.tw/~cjlin/libsvm/)

## Datasets

#### External Dataset Link Collection
 * [CV Datasets on the web](http://www.cvpapers.com/datasets.html) - CVPapers
 * [Are we there yet?](http://rodrigob.github.io/are_we_there_yet/build/) - Which paper provides the best results on standard dataset X?
 * [Computer Vision Dataset on the web](http://www.cvpapers.com/datasets.html)
 * [Yet Another Computer Vision Index To Datasets](http://riemenschneider.hayko.at/vision/dataset/)
 * [ComputerVisionOnline Datasets](http://www.computervisiononline.com/datasets)
 * [CVOnline Dataset](http://homepages.inf.ed.ac.uk/cgi/rbf/CVONLINE/entries.pl?TAG363)
 * [CV datasets](http://clickdamage.com/sourcecode/cv_datasets.php)
 * [visionbib](http://datasets.visionbib.com/info-index.html)
 * [VisualData](http://www.visualdata.io/)

#### Low-level Vision

###### Stereo Vision
 * [Middlebury Stereo Vision](http://vision.middlebury.edu/stereo/)
 * [The KITTI Vision Benchmark Suite](http://www.cvlibs.net/datasets/kitti/eval_stereo_flow.php?benchmark=stero)
 * [LIBELAS: Library for Efficient Large-scale Stereo Matching](http://www.cvlibs.net/software/libelas/)
 * [Ground Truth Stixel Dataset](http://www.6d-vision.com/ground-truth-stixel-dataset)

###### Optical Flow
 * [Middlebury Optical Flow Evaluation](http://vision.middlebury.edu/flow/)
 * [MPI-Sintel Optical Flow Dataset and Evaluation](http://sintel.is.tue.mpg.de/)
 * [The KITTI Vision Benchmark Suite](http://www.cvlibs.net/datasets/kitti/eval_stereo_flow.php?benchmark=flow)
 * [HCI Challenge](http://hci.iwr.uni-heidelberg.de/Benchmarks/document/Challenging_Data_for_Stereo_and_Optical_Flow/)

###### Video Object Segmentation
 * [DAVIS: Densely Annotated VIdeo Segmentation](http://davischallenge.org/)
 * [SegTrack v2](http://web.engr.oregonstate.edu/~lif/SegTrack2/dataset.html)


###### Change Detection
 * [Labeled and Annotated Sequences for Integral Evaluation of SegmenTation Algorithms](http://www.gti.ssr.upm.es/data/LASIESTA)
 * [ChangeDetection.net](http://www.changedetection.net/)

###### Image Super-resolutions
 * [Single-Image Super-Resolution: A Benchmark](https://eng.ucmerced.edu/people/cyang35/ECCV14/ECCV14.html)

#### Intrinsic Images
 * [Ground-truth dataset and baseline evaluations for intrinsic image algorithms](http://www.mit.edu/~kimo/publications/intrinsic/)
 * [Intrinsic Images in the Wild](http://opensurfaces.cs.cornell.edu/intrinsic/)
 * [Intrinsic Image Evaluation on Synthetic Complex Scenes](http://www.cic.uab.cat/Datasets/synthetic_intrinsic_image_dataset/)

#### Material Recognition
 * [OpenSurface](http://opensurfaces.cs.cornell.edu/)
 * [Flickr Material Database](http://people.csail.mit.edu/celiu/CVPR2010/)
 * [Materials in Context Dataset](http://opensurfaces.cs.cornell.edu/publications/minc/)

#### Multi-view Reconsturction
* [Multi-View Stereo Reconstruction](http://vision.middlebury.edu/mview/)

#### Saliency Detection

#### Visual Tracking
 * [Visual Tracker Benchmark](https://sites.google.com/site/trackerbenchmark/benchmarks/v10)
 * [Visual Tracker Benchmark v1.1](https://sites.google.com/site/benchmarkpami/)
 * [VOT Challenge](http://www.votchallenge.net/)
 * [Princeton Tracking Benchmark](http://tracking.cs.princeton.edu/)
 * [Tracking Manipulation Tasks (TMT)](http://webdocs.cs.ualberta.ca/~vis/trackDB/)

#### Visual Surveillance
 * [VIRAT](http://www.viratdata.org/)
 * [CAM2](https://cam2.ecn.purdue.edu/)

#### Saliency Detection

#### Change detection
 * [ChangeDetection.net](http://changedetection.net/)

#### Visual Recognition

###### Image Classification
 * [The PASCAL Visual Object Classes](http://pascallin.ecs.soton.ac.uk/challenges/VOC/)
 * [ImageNet Large Scale Visual Recognition Challenge](http://www.image-net.org/challenges/LSVRC/2014/)

###### Self-supervised Learning
* [PASS: An An ImageNet replacement for self-supervised pretraining without humans](https://github.com/yukimasano/PASS)

###### Scene Recognition
 * [SUN Database](http://groups.csail.mit.edu/vision/SUN/)
 * [Place Dataset](http://places.csail.mit.edu/)

###### Object Detection
 * [The PASCAL Visual Object Classes](http://pascallin.ecs.soton.ac.uk/challenges/VOC/)
 * [ImageNet Object Detection Challenge](http://www.image-net.org/challenges/LSVRC/2014/)
 * [Microsoft COCO](http://mscoco.org/)

###### Semantic labeling
 * [Stanford background dataset](http://dags.stanford.edu/projects/scenedataset.html)
 * [CamVid](http://mi.eng.cam.ac.uk/research/projects/VideoRec/CamVid/)
 * [Barcelona Dataset](http://www.cs.unc.edu/~jtighe/Papers/ECCV10/)
 * [SIFT Flow Dataset](http://www.cs.unc.edu/~jtighe/Papers/ECCV10/siftflow/SiftFlowDataset.zip)

###### Multi-view Object Detection
 * [3D Object Dataset](http://cvgl.stanford.edu/resources.html)
 * [EPFL Car Dataset](http://cvlab.epfl.ch/data/pose)
 * [KTTI Dection Dataset](http://www.cvlibs.net/datasets/kitti/eval_object.php)
 * [SUN 3D Dataset](http://sun3d.cs.princeton.edu/)
 * [PASCAL 3D+](http://cvgl.stanford.edu/projects/pascal3d.html)
 * [NYU Car Dataset](http://nyc3d.cs.cornell.edu/)

###### Fine-grained Visual Recognition
 * [Fine-grained Classification Challenge](https://sites.google.com/site/fgcomp2013/)
 * [Caltech-UCSD Birds 200](http://www.vision.caltech.edu/visipedia/CUB-200.html)

###### Pedestrian Detection
 * [Caltech Pedestrian Detection Benchmark](http://www.vision.caltech.edu/Image_Datasets/CaltechPedestrians/)
 * [ETHZ Pedestrian Detection](https://data.vision.ee.ethz.ch/cvl/aess/dataset/)

#### Action Recognition

###### Image-based

###### Video-based
 * [HOLLYWOOD2 Dataset](http://www.di.ens.fr/~laptev/actions/hollywood2/)
 * [UCF Sports Action Data Set](http://crcv.ucf.edu/data/UCF_Sports_Action.php)

###### Image Deblurring
 * [Sun dataset](http://cs.brown.edu/~lbsun/deblur2013/deblur2013iccp.html)
 * [Levin dataset](http://www.wisdom.weizmann.ac.il/~levina/papers/LevinEtalCVPR09Data.rar)

#### Image Captioning
 * [Flickr 8K](http://nlp.cs.illinois.edu/HockenmaierGroup/Framing_Image_Description/KCCA.html)
 * [Flickr 30K](http://shannon.cs.illinois.edu/DenotationGraph/)
 * [Microsoft COCO](http://mscoco.org/)

#### Scene Understanding
 # [SUN RGB-D](http://rgbd.cs.princeton.edu/) - A RGB-D Scene Understanding Benchmark Suite
 # [NYU depth v2](http://cs.nyu.edu/~silberman/datasets/nyu_depth_v2.html) - Indoor Segmentation and Support Inference from RGBD Images

#### Aerial images
 # [Aerial Image Segmentation](https://zenodo.org/record/1154821#.WmN9kHWnHIp) - Learning Aerial Image Segmentation From Online Maps


## Resources for students

#### Resource link collection
 * [Resources for students](http://people.csail.mit.edu/fredo/student.html) - Frédo Durand (MIT)
 * [Advice for Graduate Students](http://www.dgp.toronto.edu/~hertzman/advice/) - Aaron Hertzmann (Adobe Research)
 * [Graduate Skills Seminars](http://www.dgp.toronto.edu/~hertzman/courses/gradSkills/2010/) - Yashar Ganjali, Aaron Hertzmann (University of Toronto)
 * [Research Skills](http://research.microsoft.com/en-us/um/people/simonpj/papers/giving-a-talk/giving-a-talk.htm) - Simon Peyton Jones (Microsoft Research)
 * [Resource collection](http://web.engr.illinois.edu/~taoxie/advice.htm) - Tao Xie (UIUC) and Yuan Xie (UCSB)

#### Writing
 * [Write Good Papers](http://people.csail.mit.edu/fredo/FredoGoodWriting.pdf) - Frédo Durand (MIT)
 * [Notes on writing](http://people.csail.mit.edu/fredo/PUBLI/writing.pdf) - Frédo Durand (MIT)
 * [How to Write a Bad Article](http://people.csail.mit.edu/fredo/FredoBadWriting.pdf) - Frédo Durand (MIT)
 * [How to write a good CVPR submission](http://billf.mit.edu/sites/default/files/documents/cvprPapers.pdf) - William T. Freeman (MIT)
 * [How to write a great research paper](https://www.youtube.com/watch?v=g3dkRsTqdDA) - Simon Peyton Jones (Microsoft Research)
 * [How to write a SIGGRAPH paper](http://www.slideshare.net/jdily/how-to-write-a-siggraph-paper) - SIGGRAPH ASIA 2011 Course
 * [Writing Research Papers](http://www.dgp.toronto.edu/~hertzman/advice/writing-technical-papers.pdf) - Aaron Hertzmann (Adobe Research)
 * [How to Write a Paper for SIGGRAPH](http://www.computer.org/csdl/mags/cg/1987/12/mcg1987120062.pdf) - Jim Blinn
 * [How to Get Your SIGGRAPH Paper Rejected](http://www.siggraph.org/sites/default/files/kajiya.pdf) - Jim Kajiya (Microsoft Research)
 * [How to write a SIGGRAPH paper](www.liyiwei.org/courses/how-siga11/liyiwei.pptx) - Li-Yi Wei (The University of Hong Kong)
 * [How to Write a Great Paper](http://www-hagen.informatik.uni-kl.de/~bertram/talks/getpublished.pdf) - Martin Martin Hering Hering--Bertram (Hochschule Bremen University of Applied Sciences)
 * [How to have a paper get into SIGGRAPH?](http://www-ui.is.s.u-tokyo.ac.jp/~takeo/writings/siggraph.html) - Takeo Igarashi (The University of Tokyo)
 * [Good Writing](http://www.cs.cmu.edu/~pausch/Randy/Randy/raibert.htm) - Marc H. Raibert (Boston Dynamics, Inc.)
 * [How to Write a Computer Vision Paper](http://web.engr.illinois.edu/~dhoiem/presentations/How%20to%20Write%20a%20Computer%20Vison%20Paper.ppt) - Derek Hoiem (UIUC)
 * [Common mistakes in technical writing](http://www.cs.dartmouth.edu/~wjarosz/writing.html) - Wojciech Jarosz (Dartmouth College)


#### Presentation
 * [Giving a Research Talk](http://people.csail.mit.edu/fredo/TalkAdvice.pdf) - Frédo Durand (MIT)
 * [How to give a good talk](http://www.dgp.toronto.edu/~hertzman/courses/gradSkills/2010/GivingGoodTalks.pdf) - David Fleet (University of Toronto) and Aaron Hertzmann (Adobe Research)
 * [Designing conference posters](http://colinpurrington.com/tips/poster-design) - Colin Purrington

#### Research
 * [How to do research](http://people.csail.mit.edu/billf/www/papers/doresearch.pdf) - William T. Freeman (MIT)
 * [You and Your Research](http://www.cs.virginia.edu/~robins/YouAndYourResearch.html) - Richard Hamming
 * [Warning Signs of Bogus Progress in Research in an Age of Rich Computation and Information](http://yima.csl.illinois.edu/psfile/bogus.pdf) - Yi Ma (UIUC)
 * [Seven Warning Signs of Bogus Science](http://www.quackwatch.com/01QuackeryRelatedTopics/signs.html) - Robert L. Park
 * [Five Principles for Choosing Research Problems in Computer Graphics](https://www.youtube.com/watch?v=v2Qaf8t8I6c) - Thomas Funkhouser (Cornell University)
 * [How To Do Research In the MIT AI Lab](http://www.cs.indiana.edu/mit.research.how.to.html) - David Chapman (MIT)
 * [Recent Advances in Computer Vision](http://www.slideshare.net/antiw/recent-advances-in-computer-vision) - Ming-Hsuan Yang (UC Merced)
 * [How to Come Up with Research Ideas in Computer Vision?](http://www.slideshare.net/jbhuang/how-to-come-up-with-new-research-ideas-4005840) - Jia-Bin Huang (UIUC)
 * [How to Read Academic Papers](http://www.slideshare.net/jbhuang/how-to-read-academic-papers) - Jia-Bin Huang (UIUC)

#### Time Management
 * [Time Management](https://www.youtube.com/watch?v=oTugjssqOT0) - Randy Pausch (CMU)

## Blogs
 * [Learn OpenCV](http://www.learnopencv.com/) - Satya Mallick
 * [Tombone's Computer Vision Blog](http://www.computervisionblog.com/) - Tomasz Malisiewicz
 * [Computer vision for dummies](http://www.visiondummy.com/) - Vincent Spruyt
 * [Andrej Karpathy blog](http://karpathy.github.io/) - Andrej Karpathy
 * [AI Shack](http://aishack.in/) - Utkarsh Sinha
 * [Computer Vision Talks](http://computer-vision-talks.com/) - Eugene Khvedchenya
 * [Computer Vision Basics with Python Keras and OpenCV](https://github.com/jrobchin/Computer-Vision-Basics-with-Python-Keras-and-OpenCV) - Jason Chin (University of Western Ontario)


## Links
* [The Computer Vision Industry](http://www.cs.ubc.ca/~lowe/vision.html) - David Lowe
* [German Computer Vision Research Groups & Companies](http://hci.iwr.uni-heidelberg.de/Links/German_Vision/)
* [awesome-deep-learning](https://github.com/ChristosChristofidis/awesome-deep-learning)
* [awesome-machine-learning](https://github.com/josephmisiti/awesome-machine-learning)
* [Cat Paper Collection](http://www.eecs.berkeley.edu/~junyanz/cat/cat_papers.html)
* [Computer Vision News](http://www.rsipvision.com/computer-vision-news/)
*
## Songs
* [The Fundamental Matrix Song](http://danielwedge.com/fmatrix/)
* [The RANSAC Song](http://danielwedge.com/ransac/)
* [Machine Learning A Cappella - Overfitting Thriller](https://www.youtube.com/watch?v=DQWI1kvmwRg)

## Licenses
License

[![CC0](http://i.creativecommons.org/p/zero/1.0/88x31.png)](http://creativecommons.org/publicdomain/zero/1.0/)

To the extent possible under law, [Jia-Bin Huang](www.jiabinhuang.com) has waived all copyright and related or neighboring rights to this work.<|MERGE_RESOLUTION|>--- conflicted
+++ resolved
@@ -6,30 +6,7 @@
 
 ## Quickstart Demo Project
 
-<<<<<<< HEAD
-Want to see a few classic computer-vision techniques in action? Try the pure-Python [simple demo project](examples/simple_cv_project/README.md). It generates a synthetic scene, runs edge and corner detectors, and writes portable PPM/PGM images you can inspect locally without extra dependencies. The MVP now includes:
-
-- A browser viewer with accessibility-minded status messaging, live regeneration controls, and last-run metadata so students know which dataset they are reviewing.
-- Zero-dependency regression tests (`python -m unittest discover -s tests -t .` or `make test`) that lock in the numeric summaries and HTTP behaviour.
-- Module and Makefile entry-points (`python -m examples.simple_cv_project` or `make demo`) for quick launches, plus documentation of real-world runtimes across supported image sizes.
-
-Run `python -m examples.simple_cv_project.server --generate-only` to refresh the assets, or start the UI without extra flags to explore the gallery directly in your browser.
-
-### Local testing checklist for the MVP demo
-
-If you want to vet the demo locally before contributing changes, the following
-commands cover the common workflows:
-
-1. **Regenerate artifacts only** – `make generate SIZE=256`
-2. **Launch the interactive viewer** – `make demo SIZE=256`
-3. **Run the regression suite** – `make test`
-4. **Clear generated files** – `make clean`
-
-All commands rely solely on the Python standard library so they work without
-additional dependencies.
-=======
 Want to see a few classic computer-vision techniques in action? Try the self-contained [simple demo project](examples/simple_cv_project/README.md). It generates a synthetic scene, runs edge and corner detectors, and saves annotated visualizations you can inspect locally.
->>>>>>> 3c470ab4
 
 ## Contributing
 Please feel free to send me [pull requests](https://github.com/jbhuang0604/awesome-computer-vision/pulls) or email (jbhuang@vt.edu) to add links.
